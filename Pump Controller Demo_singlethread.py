# pyserial imports
import serial

# weird that I have to import serial again here, wtf
import serial.tools.list_ports

# gui imports
import tkinter as tk
from tkinter import ttk, messagebox, filedialog

# other library
import os
import re
import time
import logging
from datetime import datetime
from queue import Queue
import pandas as pd


class PicoController:
    def __init__(self, master):
        self.master = master
        self.master.title("Pump Controller via Pico Demo")
        # self.master.geometry("800x600")
        self.port_refresh_rate = 10000  # Refresh rate for COM ports when not connected
        self.timeout = 1  # Serial port timeout in seconds
        self.main_loop_interval = 100  # Main loop interval in milliseconds

        # instance fields for the serial port and queue
        self.serial_port = None
        self.current_port = None

        # a queue to store commands to be sent to the Pico
        self.send_command_queue = Queue()

        # Dictionary to store pump information
        self.pumps = {}

        self.recipe_df = pd.DataFrame()
        self.recipe_rows = []

        # time stamp for the start of the procedure
        self.start_time = -1
        self.total_procedure_time = -1

        # Set up logging
        runtime = datetime.now().strftime("%Y%m%d_%H%M%S")
        # check if there is a log subfolder, if not, create it
        try:
            os.mkdir("log")
        except FileExistsError:
            pass
        log_filename = os.path.join("log", f"pico_controller_run_{runtime}.log")
        logging.basicConfig(
<<<<<<< HEAD
=======
            # store the log in a subfolder called logs, with the specified filename
>>>>>>> 64e142b1
            level=logging.INFO,
            format="%(asctime)s: %(message)s [%(funcName)s]",
            handlers=[logging.FileHandler(log_filename), logging.StreamHandler()],
        )

        # Create and place widgets
        # first row is for selecting COM port and connecting/disconnecting
        self.select_port_frame = ttk.Frame(master)
        self.select_port_frame.grid(
            row=0, column=0, columnspan=4, rowspan=2, padx=10, pady=10, sticky="NSEW"
        )

        self.port_label = ttk.Label(self.select_port_frame, text="Select COM Port:")
        self.port_label.grid(row=0, column=0, padx=10, pady=10)
        self.port_combobox = ttk.Combobox(self.select_port_frame, state="readonly")
        self.port_combobox.grid(row=0, column=1, padx=10, pady=10)
        self.refresh_ports()
        if len(self.port_combobox["values"]) > 0:
            self.port_combobox.current(0)  # Default to the first port
        self.connect_button = ttk.Button(
            self.select_port_frame, text="Connect", command=self.connect_to_pico
        )
        self.connect_button.grid(row=0, column=2, padx=10, pady=10)
        self.disconnect_button = ttk.Button(
            self.select_port_frame, text="Disconnect", command=self.disconnect_pico
        )
        self.disconnect_button.grid(row=0, column=3, padx=10, pady=10)

        # second row is for loading recipe and starting the procedure
        # still inside the select_port_frame
        self.status_label = ttk.Label(
            self.select_port_frame, text="Status: Not connected"
        )
        self.status_label.grid(
            row=1, column=0, padx=10, pady=10, columnspan=2, sticky="W"
        )
        self.load_recipe_button = ttk.Button(
            self.select_port_frame, text="Load Recipe", command=self.load_recipe
        )
        self.load_recipe_button.grid(row=1, column=2, padx=10, pady=10)
        self.start_button = ttk.Button(
            self.select_port_frame, text="Start", command=self.start_procedure
        )
        self.start_button.grid(row=1, column=3, padx=10, pady=10)

        # Manual control title with box
        self.manual_control_frame = ttk.Labelframe(
            master, text="Manual Control", padding=(10, 10, 10, 10)
        )
        self.manual_control_frame.grid(
            row=2, column=0, columnspan=4, padx=10, pady=10, sticky="NSEW"
        )
        # Moved inside the manual control frame
        self.pumps_frame = ttk.Frame(self.manual_control_frame)
        self.pumps_frame.grid(
            row=0, column=0, columnspan=4, padx=10, pady=10, sticky="NSEW"
        )

        # recipe frame
        self.recipe_frame = ttk.Labelframe(
            master, text="Recipe", padding=(10, 10, 10, 10)
        )
        self.recipe_frame.grid(
            row=3, column=0, columnspan=4, padx=10, pady=10, sticky="NSEW"
        )

        self.recipe_table = ttk.Frame(self.recipe_frame)
        self.recipe_table.grid(
            row=0, column=0, columnspan=4, padx=10, pady=10, sticky="NSEW"
        )

        # add a total progress bar and remaining time label below the recipe table
        self.progress_frame = ttk.Labelframe(
            master, text="Progress", padding=(10, 10, 10, 10)
        )
        self.progress_frame.grid(
            row=4, column=0, columnspan=4, padx=10, pady=10, sticky="NSEW"
        )

        self.total_progress_label = ttk.Label(
            self.progress_frame, text="Total Progress:"
        )
        self.total_progress_label.grid(row=0, column=0, padx=10, pady=10, sticky="W")
        self.total_progress_bar = ttk.Progressbar(
            self.progress_frame, length=200, mode="determinate"
        )
        self.total_progress_bar.grid(row=0, column=1, padx=10, pady=10, sticky="W")
        self.remaining_time_label = ttk.Label(
            self.progress_frame, text="Remaining Time:"
        )
        self.remaining_time_label.grid(row=1, column=0, padx=10, pady=10, sticky="W")
        self.remaining_time_value = ttk.Label(self.progress_frame, text="")
        self.remaining_time_value.grid(row=1, column=1, padx=10, pady=10, sticky="W")

        self.master.after(self.main_loop_interval, self.main_loop)

    def main_loop(self):
        self.refresh_ports()
        self.read_serial()
        self.send_command()
        self.update_progress()
        self.master.after(self.main_loop_interval, self.main_loop)

    def refresh_ports(self):
        if not self.serial_port:
            ports = [port.device for port in serial.tools.list_ports.comports()]
            self.port_combobox["values"] = ports

    def connect_to_pico(self):
        selected_port = self.port_combobox.get()
        if selected_port:

            # Check if already connected
            if self.serial_port:
                # if already connected, pop a confirmation message before disconnecting
                if (
                    messagebox.askyesno("Disconnect", "Disconnect from current port?")
                    == tk.YES
                ):
                    # suppress the message for the disconnect
                    self.disconnect_pico(show_message=False)
                else:
                    return

            # Attempt to connect to the selected port
            try:
                self.serial_port = serial.Serial(selected_port, timeout=self.timeout)
                self.current_port = selected_port
                self.status_label.config(text=f"Status: Connected to {selected_port}")

                logging.info(f"Connected to {selected_port}")
                messagebox.showinfo(
                    "Connection Status", f"Successfully connected to {selected_port}"
                )

                # issue a pump info query
                self.query_pump_info()
                # issue a status update
                self.update_status()

            except serial.SerialException:
                self.status_label.config(text="Status: Not connected")
                logging.error(f"Failed to connect to {selected_port}")
                messagebox.showerror(
                    "Connection Status", f"Failed to connect to {selected_port}"
                )

    def disconnect_pico(self, show_message=True):
        if self.serial_port:
            # close the serial port connection
            self.serial_port.close()
            self.serial_port = None
            self.current_port = None

            # update UI
            self.status_label.config(text="Status: Not connected")
            self.pumps_frame.destroy()
            # Recreate pumps_frame inside the manual control frame
            self.pumps_frame = ttk.Frame(self.manual_control_frame)
            self.pumps_frame.grid(row=0, column=0, columnspan=4, padx=10, pady=10)

            # clear the recipe table
            self.recipe_df = None
            self.recipe_rows = []
            for widget in self.recipe_frame.winfo_children():
                widget.destroy()
            # recreate the recipe table
            self.recipe_table = ttk.Frame(self.recipe_frame)
            self.recipe_table.grid(
                row=0, column=0, columnspan=4, padx=10, pady=10, sticky="NSEW"
            )
            # clear the progress bar
            self.total_progress_bar["value"] = 0
            self.remaining_time_value.config(text="")

            logging.info("Disconnected from Pico")
            if show_message:
                messagebox.showinfo(
                    "Disconnection Status", "Successfully disconnected from Pico"
                )

    def query_pump_info(self):
        if self.serial_port:
            # put the command in the queue
            self.send_command_queue.put("0:info")

    def update_status(self):
        if self.serial_port:
            # put the command in the queue
            self.send_command_queue.put("0:st")

    def toggle_power(self, pump_id):
        if self.serial_port:
            self.send_command_queue.put(f"{pump_id}:pw")
            self.update_status()

    def toggle_direction(self, pump_id):
        if self.serial_port:
            # put the command in the queue
            self.send_command_queue.put(f"{pump_id}:di")
            self.update_status()

    # this send_command will run in a loop, removing the first item from the queue and sending it, each sending will be a sleep of 0.1s
    def send_command(self):
        try:
            if self.serial_port and not self.send_command_queue.empty():
                command = self.send_command_queue.get(block=True, timeout=None)
                self.serial_port.write(f"{command}\n".encode())
                logging.info(f"PC -> Pico: {command}")
        except serial.SerialException as e:
            self.disconnect_pico(False)
            logging.error(f"Connection to Pico lost: {e}")
            messagebox.showerror(
                "Connection Error",
                "Connection to Pico lost. Please reconnect to continue.",
            )
        except Exception as e:
            messagebox.showerror("Error", f"Send_command: An error occurred: {e}")
            logging.error(f"Send_command: An error occurred: {e}")

    def read_serial(self):
        try:
            if self.serial_port and self.serial_port.in_waiting:
                response = self.serial_port.readline().decode("utf-8").strip()
                logging.info(f"Pico -> PC: {response}")
                if "Info" in response:
                    self.create_pump_widgets(response)
                elif "Status" in response:
                    self.update_pump_status(response)
        except serial.SerialException as e:
            self.disconnect_pico(False)
            logging.error(f"Connection to Pico lost: {e}")
            messagebox.showerror(
                "Connection Error",
                "Connection to Pico lost. Please reconnect to continue.",
            )
        except Exception as e:
            messagebox.showerror("Error", f"Read_serial: An error occurred: {e}")
            logging.error(f"Read_serial: An error occurred: {e}")

    def create_pump_widgets(self, response):
        # clear existing widgets
        for widget in self.pumps_frame.winfo_children():
            widget.destroy()
        # clear the pumps dictionary
        self.pumps = {}

        info_pattern = re.compile(
            r"Pump(\d+) Info: Power Pin ID: (\d+), Direction Pin ID: (\d+), Initial Power Status: (ON|OFF), Initial Direction Status: (CW|CCW)"
        )
        matches = info_pattern.findall(response)

        # sort the matches by pump_id
        matches = sorted(matches, key=lambda x: int(x[0]))

        for match in matches:
            pump_id, power_pin, direction_pin, initial_power, initial_direction = match
            pump_id = int(pump_id)
            self.pumps[pump_id] = {
                "power_pin": power_pin,
                "direction_pin": direction_pin,
                "power_status": initial_power,
                "direction_status": initial_direction,
            }

            pump_frame = ttk.Labelframe(self.pumps_frame, text=f"Pump {pump_id}")
            pump_frame.grid(row=0, column=pump_id - 1, padx=10, pady=10, sticky="NS")

            pump_label = ttk.Label(
                pump_frame,
                text=f"Pump {pump_id}, power pin: {power_pin}, direction pin: {direction_pin}",
            )
            pump_label.grid(row=0, column=0, padx=10, pady=10, sticky="NS")

            power_label = ttk.Label(pump_frame, text=f"Power Status: {initial_power}")
            power_label.grid(row=1, column=0, padx=10, pady=10, sticky="NS")
            self.pumps[pump_id]["power_label"] = power_label

            direction_label = ttk.Label(
                pump_frame, text=f"Direction Status: {initial_direction}"
            )
            direction_label.grid(row=1, column=1, padx=10, pady=10, sticky="NS")
            self.pumps[pump_id]["direction_label"] = direction_label

            power_button = ttk.Button(
                pump_frame,
                text="Toggle Power",
                command=lambda pid=pump_id: self.toggle_power(pid),
            )
            power_button.grid(row=2, column=0, padx=10, pady=10, sticky="NS")

            direction_button = ttk.Button(
                pump_frame,
                text="Toggle Direction",
                command=lambda pid=pump_id: self.toggle_direction(pid),
            )
            direction_button.grid(row=2, column=1, padx=10, pady=10, sticky="NS")

    def update_pump_status(self, response):
        status_pattern = re.compile(
            r"Pump(\d+) Status: Power: (ON|OFF), Direction: (CW|CCW)"
        )
        matches = status_pattern.findall(response)

        for match in matches:
            pump_id, power_status, direction_status = match
            pump_id = int(pump_id)
            if pump_id in self.pumps:
                self.pumps[pump_id]["power_status"] = power_status
                self.pumps[pump_id]["direction_status"] = direction_status
                self.pumps[pump_id]["power_label"].config(
                    text=f"Power Status: {power_status}"
                )
                self.pumps[pump_id]["direction_label"].config(
                    text=f"Direction Status: {direction_status}"
                )

    def load_recipe(self):
        file_path = filedialog.askopenfilename()
        if file_path:
            try:
                if file_path.endswith(".csv"):
                    self.recipe_df = pd.read_csv(file_path, keep_default_na=False, engine="python")
                elif file_path.endswith(".xlsx") or file_path.endswith(".xls"):
                    self.recipe_df = pd.read_excel(file_path, keep_default_na=False, engine="openpyxl")
                else:
                    raise ValueError("Invalid file format.")

                self.display_recipe()
                logging.info(f"Recipe file loaded successfully: {file_path}")
                messagebox.showinfo(
                    "File Load", f"Recipe file loaded successfully: {file_path}"
                )
            except Exception as e:
                messagebox.showerror(
                    "File Load Error", f"Failed to load recipe file {file_path}: {e}"
                )
                logging.error(f"Failed to load recipe file {file_path}: {e}")

    def display_recipe(self):
        for widget in self.recipe_frame.winfo_children():
            widget.destroy()

        if self.recipe_df is None or self.recipe_df.empty:
            logging.error("No recipe data to display.")
            return

        columns = list(self.recipe_df.columns) + ["Progress Bar", "Remaining Time"]
        self.recipe_table = ttk.Treeview(
            self.recipe_frame, columns=columns, show="headings"
        )
        for col in columns:
            self.recipe_table.heading(col, text=col)
            self.recipe_table.column(col, width=100, anchor="center")

        for index, row in self.recipe_df.iterrows():
            values = list(row)
            self.recipe_table.insert("", "end", values=values)
            self.recipe_rows.append((index, self.recipe_table.get_children()[-1]))

        # double width for the notes column
        self.recipe_table.column("Notes", width=200)

        self.recipe_table.grid(row=0, column=0, padx=10, pady=10)

    def start_procedure(self):
        if self.recipe_df is None:
            messagebox.showerror("Error", "No recipe file loaded.")
            return

        if not self.serial_port:
            messagebox.showerror("Error", "Not connected to Pico.")
            return

        logging.info("Starting procedure...")

        # calculate the total procedure time
        self.total_procedure_time = self.recipe_df["Time point (min)"].max() * 60

        # clear the recipe table progress and remaining time
        for i, child in self.recipe_rows:
            self.recipe_table.item(child, values=list(self.recipe_df.iloc[i]))

        # record high precision start time
        self.start_time = time.time()
        self.execute_procedure()

    def execute_procedure(self, index=0):
        if index >= len(self.recipe_df):
            self.start_time = -1
            self.total_procedure_time = -1
            logging.info("Procedure completed.")
            messagebox.showinfo(
                "Procedure Complete", "The procedure has been completed."
            )
            return

        row = self.recipe_df.iloc[index]
        target_time = float(row["Time point (min)"]) * 60

        elapsed_time = time.time() - self.start_time
        # calculate the remaining time for the current step
        current_step_remaining_time = target_time - elapsed_time
        intended_sleep_time = max(100, int(current_step_remaining_time * 1000 / 2))
        if elapsed_time < target_time:
            self.master.after(intended_sleep_time, self.execute_procedure, index)
            return

        logging.info(f"executing step at index {index}")

        # Parse pump and valve actions dynamically
        pump_actions = {col: row[col] for col in row.index if col.startswith("Pump")}
        valve_actions = {col: row[col] for col in row.index if col.startswith("Valve")}

        # issue a one-time status update
        self.update_status()
        self.execute_actions(index, pump_actions, valve_actions)

    def execute_actions(self, index, pump_actions, valve_actions):
        for pump, action in pump_actions.items():
            if pd.isna(action) or action == "":
                continue
            pump_id = int(re.search(r"\d+", pump).group())
            if (
                pump_id in self.pumps
                and action.lower() != self.pumps[pump_id]["power_status"].lower()
            ):
                logging.info(
                    f"At index {index}, pump_id {pump_id} status: {self.pumps[pump_id]['power_status']}, intended status: {action}, toggling power."
                )
                self.toggle_power(pump_id)

        for valve, action in valve_actions.items():
            if pd.isna(action) or action == "":
                continue
            valve_id = int(re.search(r"\d+", valve).group())
            if (
                valve_id in self.pumps
                and action.upper() != self.pumps[valve_id]["direction_status"].upper()
            ):
                logging.info(
                    f"At index {index}, valve_id {valve_id} status: {self.pumps[valve_id]['direction_status']}, intended status: {action}, toggling direction."
                )
                self.toggle_direction(valve_id)

        # issue a one-time status update
        self.update_status()
        self.execute_procedure(index + 1)

    # this update_progress will update all field in the recipe table and the progress frame
    def update_progress(self):
        if (
            self.total_procedure_time == -1
            or self.recipe_df is None
            or self.recipe_df.empty
        ):
            return
        elapsed_time = time.time() - self.start_time
        total_progress = int((elapsed_time / self.total_procedure_time) * 100)
        self.total_progress_bar["value"] = total_progress
        remaining_time = int(self.total_procedure_time - elapsed_time)
        self.remaining_time_value.config(text=f"{remaining_time}s")

        # update the recipe table with individual progress of each row and remaining time
        for i, child in self.recipe_rows:
            row = self.recipe_df.iloc[i]
            time_stamp = float(row["Time point (min)"]) * 60
            # if the time stamp is in the future, break the loop
            if elapsed_time < time_stamp:
                break
            else:
                if i < len(self.recipe_df) - 1:
                    next_row = self.recipe_df.iloc[i + 1]
                    next_time_stamp = float(next_row["Time point (min)"]) * 60
                    time_interval = next_time_stamp - time_stamp
                    row_progress = min(
                        100, int(((elapsed_time - time_stamp) / time_interval) * 100)
                    )
                    remaining_time_row = max(0, int(next_time_stamp - elapsed_time))
                else:
                    row_progress = 100
                    remaining_time_row = 0
                self.recipe_table.item(
                    child,
                    values=list(row) + [f"{row_progress}%", f"{remaining_time_row}s"],
                )


root = tk.Tk()
app = PicoController(root)
root.mainloop()<|MERGE_RESOLUTION|>--- conflicted
+++ resolved
@@ -53,10 +53,6 @@
             pass
         log_filename = os.path.join("log", f"pico_controller_run_{runtime}.log")
         logging.basicConfig(
-<<<<<<< HEAD
-=======
-            # store the log in a subfolder called logs, with the specified filename
->>>>>>> 64e142b1
             level=logging.INFO,
             format="%(asctime)s: %(message)s [%(funcName)s]",
             handlers=[logging.FileHandler(log_filename), logging.StreamHandler()],
